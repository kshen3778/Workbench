numpy >= 1.20.3
<<<<<<< HEAD
torch == 1.9.0
torchaudio == 0.9.0
torchvision == 0.10.0
scikit-image == 0.18.1
pandas == 1.3.2
nibabel == 3.2.1
SimpleITK
rt_utils
=======
torch >= 1.9.0
torchaudio >= 0.9.0
torchvision >= 0.10.0
scikit-image >= 0.18.1
pandas >= 1.3.2
nibabel >= 3.2.1
>>>>>>> 18b5461f
<|MERGE_RESOLUTION|>--- conflicted
+++ resolved
@@ -1,18 +1,9 @@
 numpy >= 1.20.3
-<<<<<<< HEAD
-torch == 1.9.0
-torchaudio == 0.9.0
-torchvision == 0.10.0
-scikit-image == 0.18.1
-pandas == 1.3.2
-nibabel == 3.2.1
-SimpleITK
-rt_utils
-=======
 torch >= 1.9.0
 torchaudio >= 0.9.0
 torchvision >= 0.10.0
 scikit-image >= 0.18.1
 pandas >= 1.3.2
 nibabel >= 3.2.1
->>>>>>> 18b5461f
+SimpleITK
+rt_utils
